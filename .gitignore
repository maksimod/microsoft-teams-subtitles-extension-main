.env

<<<<<<< HEAD
dist/content.js*

=======
>>>>>>> 64b60d52
/node_modules/
node_modules/

*.key
secret_key<|MERGE_RESOLUTION|>--- conflicted
+++ resolved
@@ -1,10 +1,7 @@
 .env
 
-<<<<<<< HEAD
 dist/content.js*
 
-=======
->>>>>>> 64b60d52
 /node_modules/
 node_modules/
 
